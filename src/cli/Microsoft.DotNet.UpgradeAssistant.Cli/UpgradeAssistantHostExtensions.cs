﻿// Licensed to the .NET Foundation under one or more agreements.
// The .NET Foundation licenses this file to you under the MIT license.

using System;
using System.CommandLine.Parsing;
using System.IO;
using System.Threading;
using System.Threading.Tasks;
using Autofac.Extensions.DependencyInjection;
using Microsoft.DotNet.UpgradeAssistant.Extensions;
using Microsoft.Extensions.Configuration;
using Microsoft.Extensions.DependencyInjection;
using Microsoft.Extensions.DependencyInjection.Extensions;
using Microsoft.Extensions.Hosting;
using Serilog;

namespace Microsoft.DotNet.UpgradeAssistant.Cli
{
    public static class UpgradeAssistantHostExtensions
    {
        public static void AddNonInteractive(this IServiceCollection services, Action<NonInteractiveOptions> configure, bool isNonInteractive)
        {
            if (isNonInteractive)
            {
                services.AddTransient<IUserInput, NonInteractiveUserInput>();
                services
                    .AddOptions<NonInteractiveOptions>()
                    .Configure(configure);
            }
        }

        public static void AddKnownExtensionOptions(this IServiceCollection services, KnownExtensionOptionsBuilder options)
        {
            if (options is null)
            {
                throw new ArgumentNullException(nameof(options));
            }

            services.AddExtensionOption(new
            {
                Backup = new { Skip = options.SkipBackup },
                Solution = new { Entrypoints = options.Entrypoints }
            });
        }

        public static IHostBuilder UseUpgradeAssistant<TApp>(this IHostBuilder host, IUpgradeAssistantOptions upgradeOptions)
            where TApp : class, IAppCommand
        {
            if (host is null)
            {
                throw new ArgumentNullException(nameof(host));
            }

            return host
                .UseContentRoot(AppContext.BaseDirectory)
                .UseServiceProviderFactory(new AutofacServiceProviderFactory())
                .ConfigureServices((context, services) =>
                {
                    // Register this first so the first startup step is to check for telemetry opt-out
                    services.AddTransient<IUpgradeStartup, ConsoleFirstTimeUserNotifier>();
                    services.AddTelemetry(options =>
                    {
                        context.Configuration.GetSection("Telemetry").Bind(options);
                        options.ProductVersion = UpgradeVersion.Current.FullVersion;
                    });

                    services.AddHostedService<ConsoleRunner>();
                    services.AddStepManagement();
                    services.AddStateFactory(upgradeOptions);

                    services.AddExtensions()
                        .AddDefaultExtensions(context.Configuration)
                        .AddFromEnvironmentVariables(context.Configuration)
                        .Configure(options =>
                        {
                            options.AdditionalOptions = upgradeOptions.AdditionalOptions;
                            options.CurrentVersion = UpgradeVersion.Current.Version;

                            foreach (var path in upgradeOptions.Extension)
                            {
                                options.ExtensionPaths.Add(path);
                            }
                        });

                    services.AddMsBuild(optionss =>
                    {
<<<<<<< HEAD
                        if (upgradeOptions.Project?.FullName is string fullname)
                        {
                            optionss.InputPath = fullname;
                        }
=======
                        optionss.InputPath = upgradeOptions.Project.FullName;
                        optionss.VisualStudioPath = upgradeOptions.VSPath?.FullName;
>>>>>>> c794e4d4
                    });

                    services.AddNuGet(optionss =>
                    {
                        if (upgradeOptions.Project?.FullName is string fullname)
                        {
                            optionss.PackageSourcePath = Path.GetDirectoryName(fullname);
                        }
                    });

                    services.AddUserInput();
                    services.AddAnalysis();

                    services.AddSingleton(new InputOutputStreams(Console.In, Console.Out));
                    services.AddSingleton<CommandProvider>();
                    services.TryAddSingleton(new LogSettings(true));

                    services.AddSingleton<IProcessRunner, ProcessRunner>();
                    services.AddSingleton<ErrorCodeAccessor>();

                    services.AddTargetFrameworkSelectors(options =>
                    {
                        context.Configuration.GetSection("DefaultTargetFrameworks").Bind(options);
                        options.TargetTfmSupport = upgradeOptions.TargetTfmSupport;
                    });

                    services.AddReadinessChecks(options =>
                    {
                        options.IgnoreUnsupportedFeatures = upgradeOptions.IgnoreUnsupportedFeatures;
                    });

                    services.AddScoped<IAppCommand, TApp>();
                })
                .UseConsoleLifetime(options =>
                {
                    options.SuppressStatusMessages = true;
                });
        }

        private static void AddStateFactory(this IServiceCollection services, IUpgradeAssistantOptions upgradeOptions)
        {
            services.AddSingleton<IUpgradeStateManager, FileUpgradeStateFactory>();
            services
                .AddOptions<FileStateOptions>()
                .Configure(options =>
                {
                    if (upgradeOptions.Project?.DirectoryName is string directory)
                    {
                        options.Path = Path.Combine(directory, ".upgrade-assistant");
                    }
                })
                .ValidateDataAnnotations();
        }

        private static void AddUserInput(this IServiceCollection services)
            => services.AddTransient<IUserInput, ConsoleCollectUserInput>();

        /// <summary>
        /// Configures common services for Upgrade Assistant CLI execution, including an IAppCommand that will run when the host starts.
        /// </summary>
        /// <typeparam name="TApp">The type of command to start running.</typeparam>
        /// <param name="host">The host builder to register services in.</param>
        /// <param name="options">Options provided by the user on the command line.</param>
        /// <param name="parseResult">The result of parsing command line arguments.</param>
        /// <returns>The host builder updated to include services necessary to run Upgrade Assistant as a command line app.</returns>
        public static IHostBuilder UseConsoleUpgradeAssistant<TApp>(
            this IHostBuilder host,
            IUpgradeAssistantOptions options,
            ParseResult parseResult)
            where TApp : class, IAppCommand
        {
            if (options is null)
            {
                throw new ArgumentNullException(nameof(options));
            }

            ConsoleUtils.Clear();
            Program.ShowHeader();

            const string LogFilePath = "log.txt";

            var logSettings = new LogSettings(options.IsVerbose);

            return host
                .UseUpgradeAssistant<TApp>(options)
                .ConfigureServices(services =>
                {
                    services.AddSingleton(logSettings);

                    services.AddSingleton(parseResult);
                    services.AddTransient<IUpgradeStartup, UsedCommandTelemetry>();
                })
                .UseSerilog((_, __, loggerConfiguration) => loggerConfiguration
                    .Enrich.FromLogContext()
                    .MinimumLevel.Is(Serilog.Events.LogEventLevel.Verbose)
                    .WriteTo.Console(levelSwitch: logSettings.Console)
                    .WriteTo.File(LogFilePath, levelSwitch: logSettings.File));
        }

        public static async Task<int> RunUpgradeAssistantAsync(this IHostBuilder hostBuilder, CancellationToken token)
        {
            if (hostBuilder is null)
            {
                throw new ArgumentNullException(nameof(hostBuilder));
            }

            var host = hostBuilder.Build();

            var errorCode = host.Services.GetRequiredService<ErrorCodeAccessor>();

            try
            {
                await host.StartAsync(token).ConfigureAwait(false);

                await host.WaitForShutdownAsync(token).ConfigureAwait(false);
            }
            finally
            {
                if (host is IAsyncDisposable asyncDisposable)
                {
                    await asyncDisposable.DisposeAsync().ConfigureAwait(false);
                }
                else
                {
                    host.Dispose();
                }
            }

            return errorCode.ErrorCode;
        }
    }
}<|MERGE_RESOLUTION|>--- conflicted
+++ resolved
@@ -84,15 +84,12 @@
 
                     services.AddMsBuild(optionss =>
                     {
-<<<<<<< HEAD
                         if (upgradeOptions.Project?.FullName is string fullname)
                         {
                             optionss.InputPath = fullname;
                         }
-=======
-                        optionss.InputPath = upgradeOptions.Project.FullName;
+
                         optionss.VisualStudioPath = upgradeOptions.VSPath?.FullName;
->>>>>>> c794e4d4
                     });
 
                     services.AddNuGet(optionss =>
