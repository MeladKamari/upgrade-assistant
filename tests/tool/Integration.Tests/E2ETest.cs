--- conflicted
+++ resolved
@@ -44,14 +44,8 @@
 #else
         [InlineData("AspNetSample/csharp", "TemplateMvc.csproj", "")]
         [InlineData("WpfSample/vb", "WpfApp1.sln", "")]
-<<<<<<< HEAD
         [InlineData("MauiSample/droid", "EwDavidForms.sln", "EwDavidForms.Android.csproj")]
         [InlineData("MauiSample/ios", "EwDavidForms.sln", "EwDavidForms.iOS.csproj")]
-=======
-#endif
-        [InlineData("MauiSample/droid", "EwDavidForms.sln", "EwDavidForms.Android.csproj", Skip = "Workload loading is broken")]
-        [InlineData("MauiSample/ios", "EwDavidForms.sln", "EwDavidForms.iOS.csproj", Skip = "Workload loading is broken")]
->>>>>>> 3981eb6b
         [Theory]
         public async Task UpgradeTest(string scenarioPath, string inputFileName, string entrypoint)
         {
